--- conflicted
+++ resolved
@@ -212,64 +212,8 @@
             obs_result_var = solver.nof_vars() + 1
             logical_result_vars.append(obs_result_var)
 
-<<<<<<< HEAD
-            # Encode XOR chain for this observable
-            # XOR(e1, e2, ..., en) = obs_result_var
-            if len(logical_effects[obs_id]) == 1:
-                # Simple case: obs_result_var = e1
-                e1 = logical_effects[obs_id][0]
-                solver.add_clause([-e1, obs_result_var])
-                solver.add_clause([e1, -obs_result_var])
-            else:
-                # Complex case: need XOR chain
-                next_var = solver.nof_vars() + 1
-                aux_vars = list(
-                    range(next_var, next_var + len(logical_effects[obs_id]) - 1)
-                )
-
-                # Build XOR chain
-                vars_list = logical_effects[obs_id]
-                _encode_xor_binary_cadical(
-                    solver, vars_list[0], vars_list[1], aux_vars[0]
-                )
-
-                for i in range(1, len(aux_vars)):
-                    _encode_xor_binary_cadical(
-                        solver, aux_vars[i - 1], vars_list[i + 1], aux_vars[i]
-                    )
-
-                # Link final auxiliary variable to observable result
-                final_aux = aux_vars[-1]
-                solver.add_clause([-final_aux, obs_result_var])
-                solver.add_clause([final_aux, -obs_result_var])
-=======
             _vars = logical_effects[obs_id] + [obs_result_var]
             encode_xor_false_cadical(solver, _vars, xor_encoding_method)
-
-            # # Encode XOR chain for this observable
-            # # XOR(e1, e2, ..., en) = obs_result_var
-            # if len(logical_effects[obs_id]) == 1:
-            #     # Simple case: obs_result_var = e1
-            #     e1 = logical_effects[obs_id][0]
-            #     solver.add_clause([-e1, obs_result_var])
-            #     solver.add_clause([e1, -obs_result_var])
-            # else:
-            #     # Complex case: need XOR chain
-            #     next_var = solver.nof_vars() + 1
-            #     aux_vars = list(range(next_var, next_var + len(logical_effects[obs_id]) - 1))
-
-            #     # Build XOR chain
-            #     vars_list = logical_effects[obs_id]
-            #     _encode_xor_binary_cadical(solver, vars_list[0], vars_list[1], aux_vars[0])
-
-            #     for i in range(1, len(aux_vars)):
-            #         _encode_xor_binary_cadical(solver, aux_vars[i - 1], vars_list[i + 1], aux_vars[i])
-
-            #     # Link final auxiliary variable to observable result
-            #     final_aux = aux_vars[-1]
-            #     solver.add_clause([-final_aux, obs_result_var])
-            #     solver.add_clause([final_aux, -obs_result_var])
->>>>>>> f3c29ffe
 
     # At least one logical observable must be triggered
     if logical_result_vars:
@@ -330,27 +274,6 @@
 if __name__ == "__main__":
     import time
 
-<<<<<<< HEAD
-    for distance in [3, 5, 7, 9, 11]:
-        for bias in [1, 0]:
-            print("--------------------------------")
-            print(f"Testing distance {distance} with bias {distance - bias} errors")
-            dem_path = get_dem_path(distance)
-            start_time = time.time()
-            solver, error_vars, detector_effects, logical_effects = (
-                build_verification_model(dem_path, distance - bias)
-            )
-            print(f"num vars: {solver.nof_vars()}")
-            build_time = time.time() - start_time
-            print(f"Build time: {build_time} seconds")
-            start_time = time.time()
-            sat = solver.solve()
-            check_time = time.time() - start_time
-            print(f"Check time: {check_time} seconds")
-            if sat:
-                print(
-                    f"A code with distance {distance} can't tolerate {distance - bias} loss errors"
-=======
     # for distance in [3, 5, 7, 9, 11]:
     for xor_encoding_method in ["chain_tseitin", "tree_tseitin"]:
         print(f"Testing XOR encoding method: {xor_encoding_method}")
@@ -361,8 +284,7 @@
                 dem_path = get_dem_path(distance)
                 start_time = time.time()
                 solver, error_vars, detector_effects, logical_effects = build_verification_model(
-                    dem_path, distance - bias
->>>>>>> f3c29ffe
+                    dem_path, distance - bias, xor_encoding_method
                 )
                 print(f"num vars: {solver.nof_vars()}")
                 build_time = time.time() - start_time
